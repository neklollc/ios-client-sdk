--- conflicted
+++ resolved
@@ -7,13 +7,8 @@
 
 ## [4.1.2] - 2019-07-11
 ### Fixed
-<<<<<<< HEAD
-- WatchKit is now conditionally imported in WatchOS only to fix an error in Xcode 11.
-- Comparing two nil objects of type [String: Any]? no longer causes a crash.
-=======
 - WatchKit is now conditionally imported in WatchOS only, to fix an error in Xcode 11.
 - Comparing two nil objects of type `[String: Any]?` no longer causes a crash.
->>>>>>> f9240edc
 
 ## [4.1.1] - 2019-07-09
 ### Changed
