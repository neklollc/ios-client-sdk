--- conflicted
+++ resolved
@@ -63,11 +63,7 @@
     }
     if (iUser.firstName) {
         userBuilder.firstName = iUser.firstName;
-<<<<<<< HEAD
-    }    
-=======
-    }
->>>>>>> 2214b6ee
+    }
     if (iUser.lastName) {
         userBuilder.lastName = iUser.lastName;
     }
